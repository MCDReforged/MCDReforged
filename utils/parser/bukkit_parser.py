# -*- coding: utf-8 -*-

import os
import re

from utils import tool
from utils.parser.vanilla_parser import VanillaParser


class BukkitParser(VanillaParser):
	NAME = tool.remove_suffix(os.path.basename(__file__), '.py')

	# Fallen_Breath[/127.0.0.1:50099] logged in with entity id 11 at ([lobby]0.7133817548136454, 4.0, 5.481879061970788)
<<<<<<< HEAD
	PLAYER_JOINED_PATTERN = re.compile(r'\w{1,16}\[/[\d.:a-z]+\] logged in with entity id \d+ at \((\[\w+\])?[\dE\-., ]+\)')
=======
	# Tool_Breath[local] logged in with entity id 11 at ([lobby]114514.1919, 22.33, 404)
	PLAYER_JOINED_PATTERN = re.compile(r'\w{1,16}\[(?:/[\d.:]+|local)\] logged in with entity id \d+ at \((\[\w+\])?[\dE\-., ]+\)')
>>>>>>> a615f821

	def parse_server_stdout(self, text):
		result = self.__parse_server_stdout_raw(text)

		# [09:00:01 INFO]: <Steve> hi
		# [09:00:03 WARN]: Alex moved too quickly!
		# [09:00:04 INFO]: [world_nether]<Alex> hello
		time_data = re.search(r'\[[0-9]*:[0-9]*:[0-9]* \w*\]: ', text).group()
		elements = time_data[1:-2].split(':')
		result.hour = int(elements[0])
		result.min = int(elements[1])
		result.sec = int(elements[2].split(' ')[0])
		result.logging_level = re.search(r'(?<= )\w+(?=\])', elements[2]).group()

		text = text.replace(time_data, '', 1)
		# <Steve> hi
		# Alex moved too quickly!
		# [world_nether]<Alex> hello

		dim = re.match(r'\[\w+\](?=<\w+> )', text)
		if dim is not None:
			text = text.replace(dim.group(), '', 1)
		# <Steve> hi
		# Alex moved too quickly!
		# <Alex> hello

		result.player = re.match(r'<\w+> ', text)
		if result.player is None:
			result.content = text
		else:
			result.player = result.player.group()[1:-2]
			result.content = text.replace(f'<{result.player}> ', '', 1)
		return result


def get_parser(parser_manager):
	return BukkitParser(parser_manager)
<|MERGE_RESOLUTION|>--- conflicted
+++ resolved
@@ -11,15 +11,11 @@
 	NAME = tool.remove_suffix(os.path.basename(__file__), '.py')
 
 	# Fallen_Breath[/127.0.0.1:50099] logged in with entity id 11 at ([lobby]0.7133817548136454, 4.0, 5.481879061970788)
-<<<<<<< HEAD
-	PLAYER_JOINED_PATTERN = re.compile(r'\w{1,16}\[/[\d.:a-z]+\] logged in with entity id \d+ at \((\[\w+\])?[\dE\-., ]+\)')
-=======
 	# Tool_Breath[local] logged in with entity id 11 at ([lobby]114514.1919, 22.33, 404)
 	PLAYER_JOINED_PATTERN = re.compile(r'\w{1,16}\[(?:/[\d.:]+|local)\] logged in with entity id \d+ at \((\[\w+\])?[\dE\-., ]+\)')
->>>>>>> a615f821
 
 	def parse_server_stdout(self, text):
-		result = self.__parse_server_stdout_raw(text)
+		result = self.parse_server_stdout_raw(text)
 
 		# [09:00:01 INFO]: <Steve> hi
 		# [09:00:03 WARN]: Alex moved too quickly!
