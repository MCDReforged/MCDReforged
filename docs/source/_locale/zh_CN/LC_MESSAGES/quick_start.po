# SOME DESCRIPTIVE TITLE.
# Copyright (C) 2021, Fallen_Breath
# This file is distributed under the same license as the MCDReforged
# package.
# FIRST AUTHOR <EMAIL@ADDRESS>, 2021.
#
#, fuzzy
msgid ""
msgstr ""
"Project-Id-Version: MCDReforged \n"
"Report-Msgid-Bugs-To: \n"
"POT-Creation-Date: 2021-01-17 13:10+0800\n"
"PO-Revision-Date: YEAR-MO-DA HO:MI+ZONE\n"
"Last-Translator: FULL NAME <EMAIL@ADDRESS>\n"
"Language-Team: LANGUAGE <LL@li.org>\n"
"MIME-Version: 1.0\n"
"Content-Type: text/plain; charset=utf-8\n"
"Content-Transfer-Encoding: 8bit\n"
"Generated-By: Babel 2.9.0\n"

#: ../../source/quick_start.rst:3
msgid "Quick Start"
msgstr ""

#: ../../source/quick_start.rst:5
msgid ""
"This is a quick start tutorial of MCDReforged (abbreviated as MCDR, "
"omitted below)"
msgstr ""

#: ../../source/quick_start.rst:8
msgid "Requirements"
msgstr ""

#: ../../source/quick_start.rst:10
msgid "MCDR requires python3 runtime. The python version need to be at least 3.6"
msgstr ""

#: ../../source/quick_start.rst:13
msgid "Install"
msgstr ""

<<<<<<< HEAD
#: ../quick_start.md:11
msgid "MCDR is available in pypi. It can be installed via pip command"
msgstr "MCDR 在 [pypi](https://pypi.org/project/mcdreforged) 中可用，因此可以使用 `pip` 指令来安装"
=======
#: ../../source/quick_start.rst:15
msgid ""
"MCDR is available in `pypi <https://pypi.org/project/mcdreforged>`__. It "
"can be installed via ``pip`` command"
msgstr ""
>>>>>>> e7071330

#: ../../source/quick_start.rst:21
msgid ""
"For Chinese users, you can added a ``-i "
"https://pypi.tuna.tsinghua.edu.cn/simple`` prefix to the command to use "
"Tsinghua tuna mirror website to speed up the installation"
msgstr ""

#: ../../source/quick_start.rst:28
msgid "Start up"
msgstr ""

#: ../../source/quick_start.rst:30
msgid ""
"Let's say your are going to start MCDR in a folder named "
"``my_mcdr_server``. Then you can run the following commands:"
msgstr ""

<<<<<<< HEAD
#: ../quick_start.md:32
=======
#: ../../source/quick_start.rst:37
>>>>>>> e7071330
msgid ""
"At the first run, MCDR will generated the default configure and "
"permission files, as well as some default folders. The file structure "
"will be like this"
msgstr ""

<<<<<<< HEAD
#: ../quick_start.md:45
=======
#: ../../source/quick_start.rst:50
>>>>>>> e7071330
msgid ""
"Now put your server files into the server folder (\\ ``server`` by "
"default), then modify the configuration file ``config.yml`` and "
"permission file ``permission.yml`` correctly. After you can start MCDR "
"again and it correctly launch and handle the server"
msgstr ""

#: ../../source/quick_start.rst:57
msgid "Upgrade"
msgstr ""

#: ../../source/quick_start.rst:59
msgid ""
"With the help of `pypi <https://pypi.org/project/mcdreforged/>`__\\ , "
"MCDR can be easily upgraded via a single command"
msgstr ""

#: ../../source/quick_start.rst:65
msgid "That's it!"
msgstr ""

#: ../../source/quick_start.rst:67
msgid "For Chinese users, you can use tuna mirror to speed up the upgrading too"
msgstr ""

#: ../../source/quick_start.rst:73
msgid ""
"Development builds are available in `Test PyPi "
"<https://test.pypi.org/project/mcdreforged/#history>`__\\ , you can "
"install them if you have special needs"
msgstr ""

#: ../../source/quick_start.rst:76
msgid "Start from source"
msgstr ""

#: ../../source/quick_start.rst:78
msgid ""
"Instead of installing MCDR from pypi, you can execute the source file of "
"MCDR directly."
msgstr ""

#: ../../source/quick_start.rst:80
msgid ""
"Download the source files of MCDR in the `github release page "
"<https://github.com/Fallen-Breath/MCDReforged/releases>`__\\ , and "
"decompress the file to your server folder"
msgstr ""

#: ../../source/quick_start.rst:90
msgid "Then you can start MCDR with the same command as above"
msgstr ""

#: ../../source/quick_start.rst:96
msgid "Alternatively you can execute ``MCDReforged.py`` with python to start MCDR"
msgstr ""

#: ../../source/quick_start.rst:102
msgid ""
"``MCDReforged.py`` is just a simple wrapper for launching MCDR with the "
"following codes"
msgstr ""

#: ../../source/quick_start.rst:113
msgid "``MCDReforged.py`` also works for MCDR installed by ``pip`` command"
msgstr ""

#: ../../source/quick_start.rst:115
msgid ""
"For windows users, if you have bound a correct python interpreter to "
"``*.py`` files you can also double click the ``MCDReforged.py`` to start "
"MCDR"
msgstr ""

#~ msgid "MCDR is available in pypi. It can be installed via pip command"
#~ msgstr ""

#~ msgid ""
#~ "For Chinese users, you can added a"
#~ " -i https://pypi.tuna.tsinghua.edu.cn/simple prefix "
#~ "to the command to use Tsinghua "
#~ "tuna mirror website to speed up "
#~ "the installation"
#~ msgstr ""

#~ msgid ""
#~ "Let's say your are going to start"
#~ " MCDR in a folder named "
#~ "my_mcdr_server. Then you can run the "
#~ "following commands:"
#~ msgstr ""

#~ msgid ""
#~ "Now put your server files into the"
#~ " server folder (server by default), "
#~ "then modify the configuration file "
#~ "config.yml and permission file permission.yml"
#~ " correctly. After you can start MCDR"
#~ " again and it correctly launch and"
#~ " handle the server"
#~ msgstr ""

#~ msgid "With the help of pypi, MCDR can be easily upgraded via a single command"
#~ msgstr ""

#~ msgid ""
#~ "Development builds are available in Test"
#~ " PyPi, you can install them if "
#~ "you have special needs"
#~ msgstr ""

#~ msgid ""
#~ "Download the source files of MCDR "
#~ "in the github release page, and "
#~ "decompress the file to your server "
#~ "folder"
#~ msgstr ""

#~ msgid "Alternatively you can execute MCDReforged.py with python to start MCDR"
#~ msgstr ""

#~ msgid ""
#~ "MCDReforged.py is just a simple wrapper"
#~ " for launching MCDR with the "
#~ "following codes"
#~ msgstr ""

#~ msgid "MCDReforged.py also works for MCDR installed by pip command"
#~ msgstr ""

#~ msgid ""
#~ "For windows users, if you have "
#~ "bound a correct python interpreter to"
#~ " *.py files you can also double "
#~ "click the MCDReforged.py to start MCDR"
#~ msgstr ""
<|MERGE_RESOLUTION|>--- conflicted
+++ resolved
@@ -40,17 +40,11 @@
 msgid "Install"
 msgstr ""
 
-<<<<<<< HEAD
-#: ../quick_start.md:11
-msgid "MCDR is available in pypi. It can be installed via pip command"
-msgstr "MCDR 在 [pypi](https://pypi.org/project/mcdreforged) 中可用，因此可以使用 `pip` 指令来安装"
-=======
 #: ../../source/quick_start.rst:15
 msgid ""
 "MCDR is available in `pypi <https://pypi.org/project/mcdreforged>`__. It "
 "can be installed via ``pip`` command"
 msgstr ""
->>>>>>> e7071330
 
 #: ../../source/quick_start.rst:21
 msgid ""
@@ -69,22 +63,14 @@
 "``my_mcdr_server``. Then you can run the following commands:"
 msgstr ""
 
-<<<<<<< HEAD
-#: ../quick_start.md:32
-=======
 #: ../../source/quick_start.rst:37
->>>>>>> e7071330
 msgid ""
 "At the first run, MCDR will generated the default configure and "
 "permission files, as well as some default folders. The file structure "
 "will be like this"
 msgstr ""
 
-<<<<<<< HEAD
-#: ../quick_start.md:45
-=======
 #: ../../source/quick_start.rst:50
->>>>>>> e7071330
 msgid ""
 "Now put your server files into the server folder (\\ ``server`` by "
 "default), then modify the configuration file ``config.yml`` and "
