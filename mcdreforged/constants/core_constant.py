"""
Core constants
"""

import os


NAME_SHORT = 'MCDR'
NAME = 'MCDReforged'
PACKAGE_NAME = 'mcdreforged'

# MCDR Version Storage
# Related: docs/source/conf.py
<<<<<<< HEAD
VERSION = '2.0.5'       # semver (1.2.3-alpha.4)
VERSION_PYPI = '2.0.5'  # pythonic ver (1.2.3a4)
=======
VERSION = '2.1.0-rc.2'       # semver (1.2.3-alpha.4)
VERSION_PYPI = '2.1.0rc2'  # pythonic ver (1.2.3a4)
>>>>>>> 72c97fed

GITHUB_URL = 'https://github.com/Fallen-Breath/MCDReforged'
GITHUB_API_LATEST = 'https://api.github.com/repos/Fallen-Breath/MCDReforged/releases/latest'

PACKAGE_PATH = os.path.realpath(os.path.join(os.path.dirname(__file__), '..'))
LOGGING_FILE = os.path.join('logs', '{}.log'.format(NAME_SHORT))
LANGUAGE_FILE_SUFFIX = '.yml'
DEFAULT_LANGUAGE = 'en_us'

PLUGIN_THREAD_POOL_SIZE = 4
MAX_TASK_QUEUE_SIZE = 2048
WAIT_TIME_AFTER_SERVER_STDOUT_END_SEC = 60
REACTOR_QUEUE_FULL_WARN_INTERVAL_SEC = 5<|MERGE_RESOLUTION|>--- conflicted
+++ resolved
@@ -11,13 +11,8 @@
 
 # MCDR Version Storage
 # Related: docs/source/conf.py
-<<<<<<< HEAD
-VERSION = '2.0.5'       # semver (1.2.3-alpha.4)
-VERSION_PYPI = '2.0.5'  # pythonic ver (1.2.3a4)
-=======
 VERSION = '2.1.0-rc.2'       # semver (1.2.3-alpha.4)
 VERSION_PYPI = '2.1.0rc2'  # pythonic ver (1.2.3a4)
->>>>>>> 72c97fed
 
 GITHUB_URL = 'https://github.com/Fallen-Breath/MCDReforged'
 GITHUB_API_LATEST = 'https://api.github.com/repos/Fallen-Breath/MCDReforged/releases/latest'
