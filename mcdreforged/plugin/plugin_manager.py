--- conflicted
+++ resolved
@@ -127,13 +127,9 @@
 
 	def register_permanent_plugins(self):
 		self.__add_permanent_plugin(MCDReforgedPlugin(self))
-<<<<<<< HEAD
 		self.__add_permanent_plugin(PythonPlugin(self))
-		self.__update_registry()  # not really necessary, but in case
-=======
 		self.__sort_plugins_by_id()
 		self.__update_registry()
->>>>>>> ecf5db99
 
 	# ------------------------------------------------
 	#   Actual operations that add / remove a plugin
@@ -459,19 +455,11 @@
 		Event listener triggering implementation
 		The server_interface parameter will be automatically added as the 1st parameter
 		"""
-<<<<<<< HEAD
-		# self.thread_pool.add_task(lambda: listener.execute(*args), listener.plugin)
 		try:
 			with self.with_plugin_context(listener.plugin):
 				listener.execute(listener.plugin.server_interface, *args)
 		except:
 			self.logger.exception('Error invoking listener {}'.format(listener))
-=======
-		with self.with_plugin_context(listener.plugin):
-			try:
-				listener.execute(self.mcdr_server.server_interface, *args)
-			except:
-				self.logger.exception('Error invoking listener {}'.format(listener))
 
 	def dispatch_event(self, event: MCDREvent, args: Tuple[Any, ...], *, run_async=True, wait=False):
 		"""
@@ -491,5 +479,4 @@
 		if run_async:
 			self.mcdr_server.task_executor.add_regular_task(lambda: self.__trigger_listener(listener, args), wait=wait)
 		else:
-			self.__trigger_listener(listener, args)
->>>>>>> ecf5db99
+			self.__trigger_listener(listener, args)